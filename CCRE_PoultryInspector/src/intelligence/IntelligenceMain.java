--- conflicted
+++ resolved
@@ -652,8 +652,7 @@
                 }
             }
         }.attach(CluckGlobals.node, "notify-fetcher-virt");
-<<<<<<< HEAD
-        new PhidgetMonitor().share(CluckGlobals.node);
+        monitor.share(CluckGlobals.node);
         //new VirtualPhidgetDevice().share(CluckGlobals.node);
         EventQueue.invokeLater(new Runnable() {
             @Override
@@ -661,10 +660,6 @@
                 refresh.doClick();
             }
         });
-=======
-        monitor.share(CluckGlobals.node);
-        refresh.doClick();
->>>>>>> 0bde7fc2
         IPProvider.connect();
         setupWatchdog(monitor);
     }
